[submodule "source/third-party/empirical"]
	path = source/third-party/empirical
<<<<<<< HEAD
  url = git@github.com:mercere99/Empirical
=======
  url = https://github.com/devosoft/Empirical
>>>>>>> f41e0747
  branch = MABE_devel<|MERGE_RESOLUTION|>--- conflicted
+++ resolved
@@ -1,8 +1,4 @@
 [submodule "source/third-party/empirical"]
 	path = source/third-party/empirical
-<<<<<<< HEAD
-  url = git@github.com:mercere99/Empirical
-=======
   url = https://github.com/devosoft/Empirical
->>>>>>> f41e0747
   branch = MABE_devel